import { useState, useEffect, useMemo } from 'react';
import { useQuery, useQueryClient } from '@tanstack/react-query';
import { Church, County, RccpRegion } from '@/types';
import { MagnifyingGlassIcon, ChevronRightIcon, ArrowLeftIcon, MapPinIcon, UserIcon } from '@heroicons/react/24/outline';
import ChurchDetailsPanel from '@/components/ChurchDetailsPanel';
import { cn, normalizeDiacritics } from '@/lib/utils';

export default function ListView() {
  const [searchQuery, setSearchQuery] = useState('');
  const [debouncedSearchQuery, setDebouncedSearchQuery] = useState('');
  const [selectedChurch, setSelectedChurch] = useState<Church | null>(null);
  const queryClient = useQueryClient();

  // Check for pre-selected church from localStorage
  useEffect(() => {
    const selectedChurchId = localStorage.getItem('selectedChurchId');
    if (selectedChurchId) {
      // Fetch the specific church and set it as selected
      fetch(`/api/churches/${selectedChurchId}`)
        .then(res => res.json())
        .then(church => {
          setSelectedChurch(church);
          localStorage.removeItem('selectedChurchId'); // Clean up
        })
        .catch(error => {
          console.error('Failed to fetch selected church:', error);
          localStorage.removeItem('selectedChurchId');
        });
    }
  }, []);

  // Debounce search query to avoid too many API calls
  useEffect(() => {
    const timer = setTimeout(() => {
      setDebouncedSearchQuery(searchQuery);
    }, 300);

    return () => clearTimeout(timer);
  }, [searchQuery]);

  // Fetch churches with search
  const { data: churches = [], isLoading, error } = useQuery<Church[]>({
    queryKey: ['/api/churches', debouncedSearchQuery],
    queryFn: () => {
      const params = new URLSearchParams();
      if (debouncedSearchQuery) params.set('search', debouncedSearchQuery);
      
      return fetch(`/api/churches?${params}`).then(res => {
        if (!res.ok) {
          throw new Error(`HTTP error! status: ${res.status}`);
        }
        return res.json();
      });
    },
    staleTime: 30000, // Consider data fresh for 30 seconds
  });

  const getEngagementBadge = (level: string, lastVisit?: string) => {
    const badges = {
      high: { label: 'Actively Engaged', color: 'bg-green-100 text-green-800' },
      medium: { label: 'Partnership Established', color: 'bg-blue-100 text-blue-800' },
      low: { label: 'Initial Contact', color: 'bg-yellow-100 text-yellow-800' },
      new: { label: 'Not Contacted', color: 'bg-gray-100 text-gray-800' },
    };
    
    return badges[level as keyof typeof badges] || badges.new;
  };

  const formatLastVisit = (dateString?: string) => {
    if (!dateString) return '';
    const date = new Date(dateString);
    return `Last visit: ${date.toLocaleDateString('en-US', { 
      month: 'short', 
      day: 'numeric', 
      year: 'numeric' 
    })}`;
  };

  const filteredChurches = churches.filter((church: Church) => {
    return church.isActive;
  });

  // Check if we're currently searching (user has typed but debounce hasn't fired yet)
  const isSearching = searchQuery !== debouncedSearchQuery;



  if (selectedChurch) {
    return (
      <div className="h-full flex flex-col">
        <div className="flex items-center p-4 border-b border-gray-200 bg-white">
          <button 
            onClick={() => setSelectedChurch(null)}
            className="mr-3 p-1 hover:bg-gray-100 rounded"
          >
            <ArrowLeftIcon className="h-6 w-6 text-gray-600" />
          </button>
          <h1 className="text-lg font-semibold">Church Details</h1>
        </div>
        
        <div className="flex-1 overflow-y-auto pb-20">
          <ChurchDetailsPanel
            church={selectedChurch}
            onClose={() => setSelectedChurch(null)}
          />
        </div>
      </div>
    );
  }

  return (
    <div className="h-full flex flex-col bg-gray-50">
      {/* Search Header */}
      <div className="bg-white border-b border-gray-200 p-4">
        <div className="flex items-center space-x-3">
          <div className="flex-1 relative">
            <MagnifyingGlassIcon className="absolute left-3 top-1/2 transform -translate-y-1/2 h-5 w-5 text-gray-400" />
            <input
              type="text"
              value={searchQuery}
              onChange={(e) => setSearchQuery(e.target.value)}
              placeholder="Search churches..."
              className="w-full pl-10 pr-4 py-3 bg-gray-100 rounded-lg text-gray-900 placeholder-gray-500 focus:outline-none focus:ring-2 focus:ring-blue-500"
            />
          </div>
        </div>
      </div>
      {/* Church List */}
      <div className="flex-1 overflow-y-auto pb-28">
        <div className="p-4">
          <div className="space-y-4">
            {filteredChurches.map((church: Church) => {
<<<<<<< HEAD
              const badge = getEngagementBadge(church.engagementLevel);
              
=======
>>>>>>> 0014002c
              return (
                <div 
                  key={church.id}
                  onClick={() => setSelectedChurch(church)}
                  className="bg-white rounded-lg shadow-sm border border-gray-200 p-4 cursor-pointer hover:shadow-md transition-shadow"
                >
                  <div className="flex items-start justify-between">
                    <div className="flex-1">
                      <h3 className="text-lg font-semibold text-gray-900 mb-1">
                        {church.name}
                      </h3>
                      <div className="flex items-center space-x-4 text-sm text-gray-600 mb-2">
                        <div className="flex items-center">
                          <MapPinIcon className="h-4 w-4 mr-1" />
<<<<<<< HEAD
                          {church.address}
=======
                          {church.city}
>>>>>>> 0014002c
                        </div>
                        {church.pastor && (
                          <div className="flex items-center">
                            <UserIcon className="h-4 w-4 mr-1" />
                            Pastor: {church.pastor}
                          </div>
                        )}
                      </div>
<<<<<<< HEAD
                    </div>
                    <div className="ml-4 flex flex-col items-end space-y-2">
                      <span className={cn(
                        "inline-flex items-center px-2.5 py-0.5 rounded-full text-xs font-medium",
                        badge.color
                      )}>
                        {badge.label}
                      </span>
                      {church.engagementLevel === 'high' && (
                        <span className="text-xs text-gray-500">
                          {formatLastVisit(church.updatedAt)}
                        </span>
                      )}
=======
>>>>>>> 0014002c
                    </div>
                    {church.memberCount && (
                      <div className="ml-4">
                        <span className="text-sm text-gray-500">
                          {church.memberCount} members
                        </span>
                      </div>
                    )}
                  </div>
                </div>
              );
            })}
          </div>
        </div>
        
        {(isLoading || isSearching) && (
          <div className="bg-white rounded-lg shadow-sm border border-gray-200 p-8 text-center">
            <p className="text-gray-500">
              {isSearching ? 'Searching...' : 'Loading churches...'}
            </p>
          </div>
        )}
        
        {error && (
          <div className="bg-white rounded-lg shadow-sm border border-gray-200 p-8 text-center">
            <p className="text-red-500">Error loading churches: {error.message}</p>
          </div>
        )}
        
        {!isLoading && !error && filteredChurches.length === 0 && (
          <div className="bg-white rounded-lg shadow-sm border border-gray-200 p-8 text-center">
            <p className="text-gray-500">No churches found</p>
          </div>
        )}
      </div>

    </div>
  );
}<|MERGE_RESOLUTION|>--- conflicted
+++ resolved
@@ -130,11 +130,6 @@
         <div className="p-4">
           <div className="space-y-4">
             {filteredChurches.map((church: Church) => {
-<<<<<<< HEAD
-              const badge = getEngagementBadge(church.engagementLevel);
-              
-=======
->>>>>>> 0014002c
               return (
                 <div 
                   key={church.id}
@@ -149,11 +144,7 @@
                       <div className="flex items-center space-x-4 text-sm text-gray-600 mb-2">
                         <div className="flex items-center">
                           <MapPinIcon className="h-4 w-4 mr-1" />
-<<<<<<< HEAD
-                          {church.address}
-=======
                           {church.city}
->>>>>>> 0014002c
                         </div>
                         {church.pastor && (
                           <div className="flex items-center">
@@ -162,22 +153,6 @@
                           </div>
                         )}
                       </div>
-<<<<<<< HEAD
-                    </div>
-                    <div className="ml-4 flex flex-col items-end space-y-2">
-                      <span className={cn(
-                        "inline-flex items-center px-2.5 py-0.5 rounded-full text-xs font-medium",
-                        badge.color
-                      )}>
-                        {badge.label}
-                      </span>
-                      {church.engagementLevel === 'high' && (
-                        <span className="text-xs text-gray-500">
-                          {formatLastVisit(church.updatedAt)}
-                        </span>
-                      )}
-=======
->>>>>>> 0014002c
                     </div>
                     {church.memberCount && (
                       <div className="ml-4">
